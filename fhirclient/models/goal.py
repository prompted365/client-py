--- conflicted
+++ resolved
@@ -1,11 +1,7 @@
 #!/usr/bin/env python
 # -*- coding: utf-8 -*-
 #
-<<<<<<< HEAD
-#  Generated from FHIR 1.4.0.8595 (http://hl7.org/fhir/StructureDefinition/Goal) on 2016-06-26.
-=======
 #  Generated from FHIR 1.7.0.10061 (http://hl7.org/fhir/StructureDefinition/Goal) on 2016-10-24.
->>>>>>> b196071c
 #  2016, SMART Health IT.
 
 
@@ -32,11 +28,7 @@
         
         self.addresses = None
         """ Issues addressed by this goal.
-<<<<<<< HEAD
-        List of `FHIRReference` items referencing `Condition, Observation, MedicationStatement, NutritionOrder, ProcedureRequest, RiskAssessment` (represented as `dict` in JSON). """
-=======
         List of `FHIRReference` items referencing `Condition, Observation, MedicationStatement, NutritionRequest, ProcedureRequest, RiskAssessment` (represented as `dict` in JSON). """
->>>>>>> b196071c
         
         self.category = None
         """ E.g. Treatment, dietary, behavioral, etc..
@@ -45,10 +37,6 @@
         self.description = None
         """ Code or text describing goal.
         Type `CodeableConcept` (represented as `dict` in JSON). """
-        
-        self.expressedBy = None
-        """ Who's responsible for creating Goal?.
-        Type `FHIRReference` referencing `Patient, Practitioner, RelatedPerson` (represented as `dict` in JSON). """
         
         self.expressedBy = None
         """ Who's responsible for creating Goal?.
@@ -111,11 +99,7 @@
         js.extend([
             ("addresses", "addresses", fhirreference.FHIRReference, True, None, False),
             ("category", "category", codeableconcept.CodeableConcept, True, None, False),
-<<<<<<< HEAD
-            ("description", "description", str, False, None, True),
-=======
             ("description", "description", codeableconcept.CodeableConcept, False, None, True),
->>>>>>> b196071c
             ("expressedBy", "expressedBy", fhirreference.FHIRReference, False, None, False),
             ("identifier", "identifier", identifier.Identifier, True, None, False),
             ("note", "note", annotation.Annotation, True, None, False),
