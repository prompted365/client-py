# -*- coding: utf-8 -*-

import sys
import os.path
abspath = os.path.abspath(os.path.dirname(__file__))
if abspath not in sys.path:
    sys.path.insert(0, abspath)

from server import FHIRServer, FHIRUnauthorizedException
import models.patient as patient

<<<<<<< HEAD
__version__ = '0.0.4.90'
=======
__version__ = '0.0.4'
>>>>>>> 3cdf765d
__author__ = 'SMART Platforms Team'
__license__ = 'APACHE2'
__copyright__ = "Copyright 2015 Boston Children's Hospital"

scope_default = 'user/*.* patient/*.read openid profile'
scope_nolaunch = 'launch/patient'

class FHIRClient(object):
    """ Instances of this class handle authorizing and talking to SMART on FHIR
    servers.
    
    The settings dictionary supports:
    
<<<<<<< HEAD
        - `app_id`*: Your app/client-id, e.g. 'my_web_app'
        - `api_base`*: The FHIR service to connect to, e.g. 'https://fhir-api.smartplatforms.org'
=======
        - `app_id`: Your app/client-id, e.g. 'my_web_app'
        - `api_base`: The SMART service to connect to, e.g. 'https://fhir-api.smarthealthit.org'
        - `auth_type`: The authorization type, supports "oauth2" and "none". Defaults to "oauth2" if omitted
>>>>>>> 3cdf765d
        - `redirect_uri`: The callback/redirect URL for your app, e.g. 'http://localhost:8000/fhir-app/' when testing locally
        - `patient_id`: The patient id against which to operate, if already known
        - `launch_token`: The launch token
    """
    
    def __init__(self, settings=None, state=None, save_func=lambda x:x):
        self.app_id = None
        self.server = None
        self.scope = None
        self.redirect = None
        
        self.launch_context = None
        """ Context parameters supplied by the server during launch. """
        
        self.wants_patient = True
        """ If true and launched without patient, will add the correct scope
        to indicate that the server should prompt for a patient after login. """
        
        self.patient_id = None
        self._patient = None
        
        if save_func is None:
            raise Exception("Must supply a save_func when initializing the SMART client")
        self._save_func = save_func
        
        # init from state
        if state is not None:
            self.from_state(state)
        
        # init from settings dict
        elif settings is not None:
            self.app_id = settings['app_id']
            self.redirect = settings.get('redirect_uri')
            self.patient_id = settings.get('patient_id')
            scope = scope_default
            if 'launch_token' in settings:
                self.scope = ' launch:'.join([scope, settings['launch_token']])
            elif self.patient_id is None and self.wants_patient:
                self.scope = ' '.join([scope_nolaunch, scope])
            else:
                self.scope = scope
            self.server = FHIRServer(self, base_uri=settings['api_base'])
        else:
            raise Exception("Must either supply settings or a state upon client initialization")
    
    
    # MARK: Authorization
    
    @property
    def ready(self):
        """ Returns True if the client is ready to make API calls (e.g. there
        is an access token).
        """
        return self.server.ready if self.server is not None else False
    
    @property
    def authorize_url(self):
        """ The URL to use to receive an authorization token.
        """
        return self.server.authorize_uri if self.server is not None else None
    
    def handle_callback(self, url):
        """ You can call this to have the client automatically handle the
        auth callback after the user has logged in.
        
        :param str url: The complete callback URL
        """
        ctx = self.server.handle_callback(url) if self.server is not None else None
        self._handle_launch_context(ctx)
    
    def reauthorize(self):
        """ Try to reauthorize with the server.
        
        :returns: A bool indicating reauthorization success
        """
        ctx = self.server.reauthorize(self.server) if self.server is not None else None
        self._handle_launch_context(ctx)
        return self.launch_context is not None
    
    def _handle_launch_context(self, ctx):
        if 'patient' in ctx:
            #print('Patient id was {}, row context is {}'.format(self.patient_id, ctx))
            self.patient_id = ctx['patient']        # TODO: TEST THIS!
        self.launch_context = ctx
        self.save_state()
    
    
    # MARK: Current Patient
    
    @property
    def patient(self):
        if self._patient is None and self.patient_id is not None and self.ready:
            try:
                self._patient = patient.Patient.read(self.patient_id, self.server)
            except FHIRUnauthorizedException as e:
                if self.reauthorize():
                    self._patient = patient.Patient.read(self.patient_id, self.server)
        
        return self._patient
    
    def human_name(self, human_name_instance):
        """ Formats a `HumanName` instance into a string.
        """
        if human_name_instance is None:
            return 'Unknown'
        
        parts = []
        for n in [human_name_instance.prefix, human_name_instance.given, human_name_instance.family, human_name_instance.suffix]:
            if n is not None:
                parts.extend(n)
        
        return ' '.join(parts) if len(parts) > 0 else 'Unnamed'
    
    
    # MARK: State
    
    def reset_patient(self):
        self.launch_context = None
        self.patient_id = None
        self._patient = None
        self.save_state()
    
    @property
    def state(self):
        return {
            'app_id': self.app_id,
            'scope': self.scope,
            'redirect': self.redirect,
            'patient_id': self.patient_id,
            'server': self.server.state,
            'launch_context': self.launch_context,
        }
    
    def from_state(self, state):
        assert state
        self.app_id = state.get('app_id') or self.app_id
        self.scope = state.get('scope') or self.scope
        self.redirect = state.get('redirect') or self.redirect
        self.patient_id = state.get('patient_id') or self.patient_id
        self.launch_context = state.get('launch_context') or self.launch_context
        self.server = FHIRServer(self, state=state.get('server'))
    
    def save_state (self):
        self._save_func(self.state)
<|MERGE_RESOLUTION|>--- conflicted
+++ resolved
@@ -9,11 +9,7 @@
 from server import FHIRServer, FHIRUnauthorizedException
 import models.patient as patient
 
-<<<<<<< HEAD
 __version__ = '0.0.4.90'
-=======
-__version__ = '0.0.4'
->>>>>>> 3cdf765d
 __author__ = 'SMART Platforms Team'
 __license__ = 'APACHE2'
 __copyright__ = "Copyright 2015 Boston Children's Hospital"
@@ -27,14 +23,8 @@
     
     The settings dictionary supports:
     
-<<<<<<< HEAD
         - `app_id`*: Your app/client-id, e.g. 'my_web_app'
-        - `api_base`*: The FHIR service to connect to, e.g. 'https://fhir-api.smartplatforms.org'
-=======
-        - `app_id`: Your app/client-id, e.g. 'my_web_app'
-        - `api_base`: The SMART service to connect to, e.g. 'https://fhir-api.smarthealthit.org'
-        - `auth_type`: The authorization type, supports "oauth2" and "none". Defaults to "oauth2" if omitted
->>>>>>> 3cdf765d
+        - `api_base`*: The FHIR service to connect to, e.g. 'https://fhir-api.smarthealthit.org'
         - `redirect_uri`: The callback/redirect URL for your app, e.g. 'http://localhost:8000/fhir-app/' when testing locally
         - `patient_id`: The patient id against which to operate, if already known
         - `launch_token`: The launch token
